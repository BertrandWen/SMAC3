--- conflicted
+++ resolved
@@ -81,12 +81,7 @@
           - copies files pcs_fn, train_inst_fn, test_inst_fn and feature_fn to
             output if possible, creates the files from attributes otherwise
         """
-<<<<<<< HEAD
         if key in ['pcs_fn', 'train_inst_fn', 'test_inst_fn', 'feature_fn']:
-=======
-        if key in ['pcs_fn', 'train_inst_fn', 'test_inst_fn', 'feature_fn',
-                   'output_dir']:
->>>>>>> f560fe60
             # Copy if file exists, else write to new file
             if value is not None and os.path.isfile(value):
                 try:
