--- conflicted
+++ resolved
@@ -1,14 +1,9 @@
-import os
 import pickle
 import tempfile
-import unittest
 
 import pytest
-from ConfigSpace import Configuration, ConfigurationSpace
-from ConfigSpace.hyperparameters import UniformIntegerHyperparameter
 
 from smac.multi_objective.aggregation_strategy import MeanAggregationStrategy
-from smac.runhistory.runhistory import RunHistory
 from smac.runner.abstract_runner import StatusType
 from smac.scenario import Scenario
 
@@ -124,310 +119,6 @@
             additional_info={"start_time": 10},
         )
 
-<<<<<<< HEAD
-=======
-        self.assertFalse(rh.empty())
-
-        tmpfile = tempfile.NamedTemporaryFile(mode="wb", delete=False)
-        pickle.dump(rh, tmpfile, -1)
-        name = tmpfile.name
-        tmpfile.close()
-
-        with open(name, "rb") as fh:
-            loaded_rh = pickle.load(fh)  # nosec
-
-        self.assertEqual(loaded_rh.data, rh.data)
-
-    def test_illegal_input(self):
-        rh = RunHistory()
-        cs = get_config_space()
-        config = Configuration(cs, values={"a": 1, "b": 2})
-
-        self.assertTrue(rh.empty())
-
-        with pytest.raises(ValueError):
-            rh.add(
-                config=config,
-                cost=[4.5, 5.5, 6.5],
-                time=20,
-                status=StatusType.SUCCESS,
-                instance_id=1,
-                seed=12354,
-                starttime=10,
-                endtime=30,
-                additional_info={"start_time": 10},
-            )
-
-            rh.add(
-                config=config,
-                cost=[2.5, 5.5],
-                time=20,
-                status=StatusType.SUCCESS,
-                instance_id=1,
-                seed=12354,
-                starttime=10,
-                endtime=30,
-                additional_info={"start_time": 10},
-            )
-
-    def test_add_multiple_times(self):
-        rh = RunHistory()
-        cs = get_config_space()
-        config = Configuration(cs, values={"a": 1, "b": 2})
-
-        for i in range(5):
-            rh.add(
-                config=config,
-                cost=[i + 1, i + 2],
-                time=i + 1,
-                status=StatusType.SUCCESS,
-                instance_id=None,
-                seed=12345,
-                additional_info=None,
-            )
-
-        self.assertEqual(len(rh.data), 1)
-        self.assertEqual(len(rh.get_runs_for_config(config, only_max_observed_budget=True)), 1)
-        self.assertEqual(len(rh._configid_to_inst_seed_budget[1]), 1)
-
-        # We expect to get 1.0 and 2.0 because runhistory does not overwrite by default
-        self.assertEqual(list(rh.data.values())[0].cost, [1.0, 2.0])
-
-    def test_full(self):
-        rh = RunHistory()
-        cs = get_config_space()
-        config1 = Configuration(cs, values={"a": 1, "b": 2})
-        config2 = Configuration(cs, values={"a": 1, "b": 3})
-        config3 = Configuration(cs, values={"a": 1, "b": 4})
-        rh.add(
-            config=config1,
-            cost=[50, 100],
-            time=20,
-            status=StatusType.SUCCESS,
-        )
-
-        # Only one value: Normalization goes to 1.0
-        self.assertEqual(rh.get_cost(config1), 1.0)
-
-        rh.add(
-            config=config2,
-            cost=[150, 50],
-            time=30,
-            status=StatusType.SUCCESS,
-        )
-
-        # The cost of the first config must be updated
-        # We would expect [0, 1] and the normalized value would be 0.5
-        self.assertEqual(rh.get_cost(config1), 0.5)
-
-        # We would expect [1, 0] and the normalized value would be 0.5
-        self.assertEqual(rh.get_cost(config2), 0.5)
-
-        rh.add(
-            config=config3,
-            cost=[100, 0],
-            time=40,
-            status=StatusType.SUCCESS,
-        )
-
-        # [0, 1] -> 0.5
-        self.assertEqual(rh.get_cost(config1), 0.5)
-
-        # [1, 0.5] -> 0.75
-        self.assertEqual(rh.get_cost(config2), 0.75)
-
-        # [0.5, 0] -> 0.25
-        self.assertEqual(rh.get_cost(config3), 0.25)
-
-    def test_full_update(self):
-        rh = RunHistory(overwrite_existing_runs=True)
-        cs = get_config_space()
-        config1 = Configuration(cs, values={"a": 1, "b": 2})
-        config2 = Configuration(cs, values={"a": 1, "b": 3})
-        rh.add(
-            config=config1,
-            cost=[10, 40],
-            time=20,
-            status=StatusType.SUCCESS,
-            instance_id=1,
-            seed=1,
-        )
-
-        rh.add(
-            config=config1,
-            cost=[0, 100],
-            time=20,
-            status=StatusType.SUCCESS,
-            instance_id=2,
-            seed=2,
-        )
-
-        rh.add(
-            config=config2,
-            cost=[10, 40],
-            time=20,
-            status=StatusType.SUCCESS,
-            instance_id=1,
-            seed=1,
-        )
-
-        rh.add(
-            config=config2,
-            cost=[20, 80],
-            time=20,
-            status=StatusType.SUCCESS,
-            instance_id=2,
-            seed=2,
-        )
-
-        cost_config2 = rh.get_cost(config2)
-
-        rh.compute_all_costs()
-        updated_cost_config2 = rh.get_cost(config2)
-
-        self.assertEqual(cost_config2, updated_cost_config2)
-
-        rh.compute_all_costs(instances=[2])
-        updated_cost_config2 = rh.get_cost(config2)
-
-        self.assertAlmostEqual(updated_cost_config2, 0.833, places=3)
-
-    def test_incremental_update(self):
-
-        rh = RunHistory()
-        cs = get_config_space()
-        config1 = Configuration(cs, values={"a": 1, "b": 2})
-
-        rh.add(
-            config=config1,
-            cost=[10, 100],
-            time=20,
-            status=StatusType.SUCCESS,
-            instance_id=1,
-            seed=1,
-        )
-
-        self.assertEqual(rh.get_cost(config1), 1.0)
-
-        rh.add(
-            config=config1,
-            cost=[20, 50],
-            time=20,
-            status=StatusType.SUCCESS,
-            instance_id=2,
-            seed=1,
-        )
-
-        # We don't except moving average of 0.75 here because
-        # the costs should always be updated.
-        self.assertEqual(rh.get_cost(config1), 0.5)
-
-        rh.add(
-            config=config1,
-            cost=[0, 100],
-            time=20,
-            status=StatusType.SUCCESS,
-            instance_id=3,
-            seed=1,
-        )
-
-        self.assertAlmostEqual(rh.get_cost(config1), 0.583, places=3)
-
-    def test_multiple_budgets(self):
-
-        rh = RunHistory()
-        cs = get_config_space()
-        config1 = Configuration(cs, values={"a": 1, "b": 2})
-
-        rh.add(
-            config=config1,
-            cost=[10, 50],
-            time=20,
-            status=StatusType.SUCCESS,
-            instance_id=1,
-            seed=1,
-            budget=1,
-        )
-
-        self.assertEqual(rh.get_cost(config1), 1.0)
-
-        # Only the higher budget gets included in the config cost
-        # However, we expect that the bounds are changed
-        rh.add(
-            config=config1,
-            cost=[20, 25],
-            time=25,
-            status=StatusType.SUCCESS,
-            instance_id=1,
-            seed=1,
-            budget=5,
-        )
-
-        self.assertEqual(rh.get_cost(config1), 0.5)
-
-    def test_get_configs_per_budget(self):
-        rh = RunHistory()
-        cs = get_config_space()
-
-        config1 = Configuration(cs, values={"a": 1, "b": 1})
-        rh.add(
-            config=config1,
-            cost=[10, 20],
-            time=10,
-            status=StatusType.SUCCESS,
-            instance_id=1,
-            seed=1,
-            budget=1,
-        )
-
-        config2 = Configuration(cs, values={"a": 2, "b": 2})
-        rh.add(
-            config=config2,
-            cost=[20, 30],
-            time=20,
-            status=StatusType.SUCCESS,
-            instance_id=1,
-            seed=1,
-            budget=1,
-        )
-
-        config3 = Configuration(cs, values={"a": 3, "b": 3})
-        rh.add(
-            config=config3,
-            cost=[30, 40],
-            time=30,
-            status=StatusType.SUCCESS,
-            instance_id=1,
-            seed=1,
-            budget=3,
-        )
-
-        configs = rh.get_all_configs_per_budget([1])
-        self.assertListEqual(configs, [config1, config2])
-
-    def test_json_origin(self):
-        for origin in ["test_origin", None]:
-            rh = RunHistory()
-            cs = get_config_space()
-            config1 = Configuration(cs, values={"a": 1, "b": 2}, origin=origin)
-
-            rh.add(
-                config=config1,
-                cost=[10.0, 20.0],
-                time=20,
-                status=StatusType.SUCCESS,
-                instance_id=1,
-                seed=1,
-            )
-
-            path = "tests/test_files/test_json_origin.json"
-            rh.save_json(path)
-            _ = rh.load_json(path, cs)
-
-            self.assertEqual(rh.get_all_configs()[0].origin, origin)
-
-            os.remove(path)
->>>>>>> 83a9bbe5
 
 def test_add_multiple_times(scenario, runhistory, config1):
     runhistory.multi_objective_algorithm = MeanAggregationStrategy(scenario)
@@ -438,233 +129,15 @@
             cost=[i + 1, i + 2],
             time=i + 1,
             status=StatusType.SUCCESS,
-<<<<<<< HEAD
             instance=None,
             seed=12345,
             additional_info=None,
-=======
-            instance_id=1,
-            seed=1,
-            budget=1,
-        )
-
-        rh.add(
-            config=config2,
-            cost=[5, 100],
-            time=10,
-            status=StatusType.SUCCESS,
-            instance_id=1,
-            seed=1,
-            budget=1,
-        )
-
-        rh.add(
-            config=config3,
-            cost=[7.5, 150],
-            time=15,
-            status=StatusType.SUCCESS,
-            instance_id=1,
-            seed=1,
-            budget=1,
-        )
-
-        self.assertEqual(rh.objective_bounds[0], (5, 10))
-        self.assertEqual(rh.objective_bounds[1], (50, 150))
-
-        rh = RunHistory()
-        cs = get_config_space()
-        config1 = Configuration(cs, values={"a": 1, "b": 2})
-        config2 = Configuration(cs, values={"a": 2, "b": 3})
-        config3 = Configuration(cs, values={"a": 3, "b": 4})
-
-        rh.add(
-            config=config1,
-            cost=10,
-            time=5,
-            status=StatusType.SUCCESS,
-            instance_id=1,
-            seed=1,
-            budget=1,
-        )
-
-        rh.add(
-            config=config2,
-            cost=5,
-            time=10,
-            status=StatusType.SUCCESS,
-            instance_id=1,
-            seed=1,
-            budget=1,
-        )
-
-        rh.add(
-            config=config3,
-            cost=7.5,
-            time=15,
-            status=StatusType.SUCCESS,
-            instance_id=1,
-            seed=1,
-            budget=1,
-        )
-
-        self.assertEqual(rh.objective_bounds[0], (5, 10))
-
-    def test_bounds_on_crash(self):
-        rh = RunHistory()
-        cs = get_config_space()
-        config1 = Configuration(cs, values={"a": 1, "b": 2})
-        config2 = Configuration(cs, values={"a": 2, "b": 3})
-        config3 = Configuration(cs, values={"a": 3, "b": 4})
-
-        rh.add(
-            config=config1,
-            cost=[10, 50],
-            time=5,
-            status=StatusType.SUCCESS,
-            instance_id=1,
-            seed=1,
-            budget=1,
-        )
-
-        rh.add(
-            config=config2,
-            cost=[100, 100],
-            time=10,
-            status=StatusType.CRASHED,
-            instance_id=1,
-            seed=1,
-            budget=1,
-        )
-
-        rh.add(
-            config=config3,
-            cost=[0, 150],
-            time=15,
-            status=StatusType.SUCCESS,
-            instance_id=1,
-            seed=1,
-            budget=1,
-        )
-
-        self.assertEqual(rh.objective_bounds[0], (0, 10))
-        self.assertEqual(rh.objective_bounds[1], (50, 150))
-
-    def test_instances(self):
-        rh = RunHistory()
-        cs = get_config_space()
-        config1 = Configuration(cs, values={"a": 1, "b": 2})
-        config2 = Configuration(cs, values={"a": 2, "b": 3})
-
-        rh.add(
-            config=config1,
-            cost=[0, 10],
-            time=5,
-            status=StatusType.SUCCESS,
-            instance_id=1,
-            seed=1,
-            budget=0,
-        )
-
-        rh.add(
-            config=config1,
-            cost=[50, 20],
-            time=10,
-            status=StatusType.SUCCESS,
-            instance_id=2,
-            seed=1,
-            budget=0,
-        )
-
-        rh.add(
-            config=config1,
-            cost=[75, 20],
-            time=10,
-            status=StatusType.SUCCESS,
-            instance_id=3,
-            seed=1,
-            budget=0,
-        )
-
-        rh.add(
-            config=config2,
-            cost=[100, 30],
-            time=15,
-            status=StatusType.SUCCESS,
-            instance_id=1,
-            seed=1,
-            budget=0,
-        )
-
-        rh.add(
-            config=config2,
-            cost=[0, 30],
-            time=15,
-            status=StatusType.SUCCESS,
-            instance_id=2,
-            seed=1,
-            budget=0,
-        )
-
-        self.assertEqual(rh.objective_bounds[0], (0, 100))
-        self.assertEqual(rh.objective_bounds[1], (10, 30))
-
-        # Average cost returns us the cost of the latest budget
-        self.assertEqual(rh.get_cost(config1), 0.375)
-        self.assertEqual(rh.get_cost(config2), 0.75)
-
-    def test_budgets(self):
-        rh = RunHistory()
-        cs = get_config_space()
-        config1 = Configuration(cs, values={"a": 1, "b": 2})
-        config2 = Configuration(cs, values={"a": 2, "b": 3})
-
-        rh.add(
-            config=config1,
-            cost=[0, 50],
-            time=5,
-            status=StatusType.SUCCESS,
-            instance_id=1,
-            seed=1,
-            budget=5,
-        )
-
-        rh.add(
-            config=config1,
-            cost=[40, 100],
-            time=10,
-            status=StatusType.SUCCESS,
-            instance_id=1,
-            seed=1,
-            budget=15,
-        )
-
-        # SMAC does not overwrite by default
-        rh.add(
-            config=config1,
-            cost=[502342352, 23425234],
-            time=11,
-            status=StatusType.SUCCESS,
-            instance_id=1,
-            seed=1,
-            budget=15,
-        )
-
-        rh.add(
-            config=config2,
-            cost=[0, 150],
-            time=15,
-            status=StatusType.SUCCESS,
-            instance_id=1,
-            seed=1,
-            budget=5,
->>>>>>> 83a9bbe5
         )
 
     assert len(runhistory._data) == 1
     assert len(runhistory.get_trials(config1, only_max_observed_budget=True)) == 1
     assert len(runhistory._config_id_to_isk_to_budget[1]) == 1
 
-<<<<<<< HEAD
     # We expect to get 1.0 and 2.0 because runhistory does not overwrite by default
     assert list(runhistory._data.values())[0].cost == [1.0, 2.0]
 
@@ -1159,17 +632,4 @@
     )
 
     incumbents, _ = runhistory.get_pareto_front()
-    assert config1 in incumbents and config2 not in incumbents
-=======
-        # Average cost returns us the cost of the latest budget
-        self.assertEqual(rh.get_cost(config1), 0.75)
-        self.assertEqual(rh.average_cost(config1), [40.0, 100.0])
-
-        self.assertEqual(rh.get_cost(config2), 0.5)
-        self.assertEqual(rh.average_cost(config2), [0, 150])
-
-
-if __name__ == "__main__":
-    t = RunhistoryMultiObjectiveTest()
-    t.test_budgets()
->>>>>>> 83a9bbe5
+    assert config1 in incumbents and config2 not in incumbents