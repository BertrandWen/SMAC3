--- conflicted
+++ resolved
@@ -66,11 +66,7 @@
         "ConfigSpace>=0.6.1",
         "joblib",
         "scikit-learn>=1.1.2",
-<<<<<<< HEAD
-        "pyrfr>=0.8.3",
-=======
         "pyrfr>=0.9.0",
->>>>>>> 9f3ba23c
         "dask[distributed]",
         "emcee>=3.0.0",
         "regex",
