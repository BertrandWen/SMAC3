--- conflicted
+++ resolved
@@ -20,16 +20,9 @@
     ],
     platforms=['Linux'],
     install_requires=['setuptools',
-<<<<<<< HEAD
                       'numpy>=1.10.1',
                       'scipy>=0.16.1',
-                      'pysmac'],
-    test_suite = 'nose.collector'
-=======
-                      'numpy>=0.16.2',
-                      'scipy>=0.9.0',
                       'pysmac',
                       'ConfigSpace'],
     test_suite='nose.collector'
->>>>>>> 3b633eeb
 )