# 2.0.2

## Improvements
<<<<<<< HEAD
- Add experimental instruction for installing SMAC in Windows via a WSL.
- More detailed documentation regarding continuing runs.
=======
- Add an error when we get an empty dict data_to_scatter so that we can avoid an internal error caused in Dask precautiously
>>>>>>> 787f5d64

## Bugfixes
- Fix bug in the incumbent selection in the case that multi-fidelity is combined with multi-objective (#1019).

# 2.0.1

## Improvements
- Callbacks registration is now a public method of the optimizer and allows callbacks to be inserted at a specific position.
- Adapt developer install instructions to include pre-commit installation
- Add option to pass a dask client to the facade, e.g. enables running on a hpc cluster (#983).
- Added scenario.use_default_config argument/attribute=False, that adds the user's configspace default configuration 
  as an additional_config to the inital design if set to True. This adds one additional configuration to the number of configs 
  originating from the initial design. Since n_trials is still respected, this results in one fewer BO steps
- Adapt developer install instructions to include pre-commit installation.
- Add option to pass a dask client to the facade, e.g. enables running on a hpc cluster (#983).
- Add example for using a callback to log run metadata to a file (#996).
- Move base callback and metadata callback files to own callback directory.
- Add a workaround to be able to pass a dataset via dask.scatter so that serialization/deserialization in Dask becomes much quicker (#993).

## Bugfixes
- The ISB-pair differences over the incumbent's configurations are computed correctly now (#956).
- Adjust amount of configurations in different stages of hyperband brackets to conform to the original paper.
- Fix validation in smbo to use the seed in the scenario.
- Change order of callbacks, intensifier callback for incumbent selection is now the first callback. 
- intensifier.get_state() will now check if the configurations contained in the queue is stored in the runhistory (#997)  


# 2.0.0

## Improvements
- Clarify origin of configurations (#908).
- Random forest with instances predicts the marginalized costs by using a C++ implementation in `pyrfr`, which is much faster (#903).
- Add version to makefile to install correct test release version.
- Add option to disable logging by setting `logging_level=False`. (#947)

## Bugfixes
- Continue run when setting incumbent selection to highest budget when using Successive Halving (#907).
- If integer features are used, they are automatically converted to strings.

## Workflows
- Added workflow to update pre-commit versions (#874).

## Misc
- Added benchmarking procedure to compare to previous releases.


# 2.0.0b1

- Completely reimplemented the intensifiers (including Successive Halving and Hyperband): All intensifiers support multi-fidelity, multi-objective and multi-threading by nature now.
- Expected behaviour for ask-and-tell interface ensured (also for Successive Halving).
- Continuing a run is now fully supported.
- Added more examples.
- Updated documentation based on new implementation.
- Added benchmark to compare different versions.

## Bugfixes
- Correct handling of integer hyperparameters in the initial design (#531)


# 2.0.0a2

## Bugfixes
- Fixed random weight (re-)generalization of multi-objective algorithms: Before the weights were generated for each call to ``build_matrix``, now we only re-generate them for every iteration.
- Optimization may get stuck because of deep copying an iterator for callback: We removed the configuration call from ``on_next_configurations_end``.

## Minor
- Removed example badget in README.
- Added SMAC logo to README.


# 2.0.0a1

## Big Changes
* We redesigned the scenario class completely. The scenario is implemented as a dataclass now and holds only environment variables (like limitations or save directory). Everything else was moved to the components directly.
* We removed runtime optimization completely (no adaptive capping or imputing anymore).
* We removed the command-line interface and restructured everything alongside. Since SMAC was building upon the command-line interface (especially in combination with the scenario), it was complicated to understand the behavior or find specific implementations. With the removal, we re-wrote everything in python and re-implemented the feature of using scripts as target functions.
* Introducing trials: Each config/seed/budget/instance calculation is a trial.
* The configuration chooser is integrated into the SMBO object now. Therefore, SMBO finally implements an ask-tell interface now.
* Facades are redesigned so that they accept instantiated components directly. If a component is not passed, a default component is used, which is specified for each facade individually in the form of static methods. You can use those static methods directly to adapt a component to your choice.
* A lot of API changes and renamings (e.g., RandomConfigurationChooser -> RandomDesign, Runhistory2EPM -> RunHistoryEncoder).
* Ambiguous variables are renamed and unified across files.
* Dependencies of modules are reduced drastically.
* We incorporated Pynisher 1.0, which ensures limitations cross-platform.
* We incorporated ConfigSpace 0.6, which simplified our examples.
* Examples and documentation are completely reworked. Examples use the new ConfigSpace, and the documentation is adapted to version 2.0.
* Transparent target function signatures: SMAC checks now explicitly if an argument is available (the required arguments are now specified in the intensifier). If there are more arguments that are not passed by SMAC, a warning is raised.
* Components implement a ``meta`` property now, all of which describe the initial state of SMAC. The facade collects all metadata and saves the initial state of the scenario.
* Improved multi-objective in general: RunHistory (in addition to RunHistoryEncoder) both incorporates the multi-objective algorithm. In other words, if the multi-objective algorithm changes the output, it directly affects the optimization process.
* Configspace is saved in json only
* StatusType is saved as integer and not as dict anymore
* We changed the behavior of continuing a run:
    * SMAC automatically checks if a scenario was saved earlier. If there exists a scenario and the initial state is the same, SMAC automatically loads the previous data. However, continuing from that run is not possible yet.
    * If there was a scenario earlier, but the initial state is different, then the user is asked to overwrite the run or to still continue the run although the state is different (Note that this only can happen if the name specified in the scenario is the same). Alternatively, an `old` to the old run is added (e.g., the name was test, it becomes test-old).
    * The initial state of the SMAC run also specifies the name (if no name in the scenario is specified). If the user changes something in the code base or in the scenario, the name and, therefore, the save location automatically changes.

## New Features
* Added a new termination feature: Use `terminate_cost_threshold` in the scenario to stop the optimization after a configuration was evaluated with a cost lower than the threshold.
* Callbacks are completely redesigned. Added callbacks to the facade are called in different positions in the Bayesian optimization loop.
* The multi-objective algorithm `MeanAggregationStrategy` supports objective weights now.
* RunHistory got more methods like ``get_incumbent`` or ``get_pareto_front``.

## Fixes
* You ever noticed that the third configuration has no origin? It's fixed now.
* We fixed ParEGO (it updates every time training is performed now).

## Optimization Changes
* Changed initial design behavior
    * You can add additional configurations now.
    * ``max_ratio`` will limit both ``n_configs`` and ``n_configs_per_hyperparameter`` but not additional configurations
    * Reduced default ``max_ratio`` to 0.1.

## Code Related
* Converted all unittests to pytests.
* Instances, seeds, and budgets can be set to none now. However, mixing none and non-none will throw an exception.


# 1.4.0

## Features
* [BOinG](https://arxiv.org/abs/2111.05834): A two-stage bayesian optimization approach to allow the 
optimizer to focus on the most promising regions.
* [TurBO](https://arxiv.org/abs/1910.01739): Reimplementaion of TurBO-1 algorithm.
* Updated pSMAC: Can pass arbitrary SMAC facades now. Added example and fixed tests.

## Improvements
* Enabled caching for multi-objectives (#872). Costs are now normalized in `get_cost` 
or optionally in `average_cost`/`sum_cost`/`min_cost` to receive a single float value. Therefore,
the cached cost values do not need to be updated everytime a new entry to the runhistory was added.

## Interface changes
* We changed the location of gaussian processes and random forests. They are in the folders
epm/gaussian_process and epm/random_forest now.
* Also, we restructured the optimizer folder and therefore the location of the acquisition functions
and configuration chooser.
* Multi-objective functions are located in the folder `multi_objective`.
* pSMAC facade was moved to the facade directory.


# 1.3.4
* Added reference to JMLR paper.
* Typos in documentations.
* Code more readable since all typings are imported at the beginning of the file.
* Updated stale bot options.


# 1.3.3
* Hotfix: Since multi-objective implementation depends on normalized costs, it now is ensured that the
cached costs are updated everytime a new entry is added.
* Removed mac-specific files.
* Added entry point for cli.
* Added `ConfigSpace` to third known parties s.t. sorting should be the same across different
operating systems.
* Fixed bugs in makefile in which tools were specified incorrectly.
* Executed isort/black on examples and tests.
* Updated README.
* Fixed a problem, which incremented time twice before taking log (#833).
* New wrapper for multi-objective models (base_uncorrelated_mo_model). Makes it easier for
developing new multi-objective models.
* Raise error if acquisition function is incompatible with the epm models.
* Restricting pynisher.


# 1.3.2
* Added stale bot support.
* If package version 0.0.0 via `get_distribution` is found, the version of the module is used
instead.
* Removed `tox.ini`.
* Moved `requirements.txt` to `setup.py`.
* Added multi-objective support for ROAR.
* Added notes in documentation that `SMAC4MF` is the closest implementation to BOHB/HpBandSter.


# 1.3.1
* Added Python 3.7 support again.


# 1.3

## Features
* [PiBO](https://openreview.net/forum?id=MMAeCXIa89): Augment the acquisition function by multiplying by a pdf given by the user.
The prior then decays over time, allowing for the optimization to carry on as per default.
* The `RunHistory` can now act as a `Mapping` in that you can use the usual methods you
can use on dicts, i.e. `len(rh)`, `rh.items()`, `rh[key]`. Previously this was usually done by
accessing `rh.data` which is still possible.

## Minor Changes
* Updated the signature of the `ROAR` facade to match with it's parent class `SMAC4AC`.
Anyone relying on the output directory **without** specifying an explicit `run_id` to a `ROAR`
facade should now expect to see the output directory at `run_0` instead of `run_1`. See #827

## Code-Quality
* Updated and integrated flake8, mypy, black, and isort.

## Documentation
* SMAC uses [automl_sphinx_theme](https://github.com/automl/automl_sphinx_theme) now and therefore
the API is displayed nicer.


# 1.2

## Features
* Added multi-objective optimization via Mean-Aggregation or Par-EGO (#817, #818). Both approaches normalize
the costs objective-wise based on all data in the history.

## Major Changes
* Results are instantly saved by default now. That means, runhistory.json is saved every time
a trial is added.
* Determinstic behaviour (defined in scenario) is default now. Calling a function/TAE with the same
seed and configuration is expected to be the same.
* Limit resources behaviour is by default false now. This is particually important because pynisher
does not work on all machines (e.g. Colab, Mac, Windows, ...) properly.
* Renamed scenario object `save_results_instantly` to `save_instantly`.
* Added `multi_objectives` as scenario argument.
* Expanded `cost_for_crash` for multi-objective support.

## Examples
* Integrated spear_qcp example for commandline.
* Python examples are now executed so that the output in the documentation is shown.
* Added multi-objective example.

## Documentation
* Added runhistory page.

## Workflow Clean-up
* Adds PEP 561 compliance (exports types so other packages can be aware of them).
* Allow manual workflow_dispatch on actions that might require it (can manually trigger them from github UI).
* Prevent the double trigger of actions by making push and pull_request and more strict.
* A push to a pull request should no longer cause double the amount of tests to run (along with the other workflows that had on: [push, pull_request].
* Some general cleanup, giving names to some actions, adding some linebreaks to break up things, ...
* Command-line examples are tested again.
* pytest.yaml:
  * Now scheduled to auto run everyday instead of every week.
  * Clean up the body of the steps and move some things to env var.
  * Scaffold for matrix that includes windows and mac testing (currently excluded, see comments).
  * Includes tests for Python 3.10.
  * Changed the boolean flags in the matrix to just be a categorical, easier to read.

## Minor Changes
* Specified that dask should not cache functions/results (#803) .
* Handles invalid configuration vectors gracefully (#776).
* Specified scenario docs that also SMAC options can be used.
* Docs display init methods now.
* Parameters in the docs are shown first now.
* Successive Halving only warns you once if one worker is used only.
* Statistics are better readable now.
* Sobol sequence does not print warnings anymore.


# 1.1.1

## Minor Changes
* Added comparison between SMAC and similar tools.
* Updated installation guide.
* Added a warning that CLI is only available when installing from GitHub.


# 1.1

## Features
* Option to use an own stopping strategy using `IncorporateRunResultCallback`.


## Major Changes
* Documentation was updated thoroughly. A new theme with a new structure is provided and all pages
  have been updated. Also, the examples revised and up-to-date.
* Changed `scripts/smac` to `scripts/smac.py`.

## Minor Changes
* `README.md` updated.
* `CITATION.cff` added.
* Made `smac-validate.py` consistent with runhistory and tae. (#762)
* `minR`, `maxR` and `use_ta_time` can now be initialized by the scenario. (#775)
* `ConfigSpace.util.get_one_exchange_neighborhood`'s invalid configurations are ignored. (#773)

## Bug Fixes
* Fixed an incorrect adaptive capping behaviour. (#749)
* Avoid the potential `ValueError` raised by `LocalSearch._do_search`. (#773)


# 1.0.1

## Minor Changes
* Added license information to every file.
* Fixed a display bug inside usage recommendation. 


# 1.0.0

The main purpose of this release is to be synchronized with our upcoming paper.
Since many urgent features were already taken care of in 0.14.0, this release mainly focuses on better documentation and examples.

## Features
* Examples and quickstart guide can now be generated by [sphinx-gallry](https://sphinx-gallery.github.io/stable/index.html).
* Added make command `make doc` and `make doc-with-examples`.

## Major changes
* Examples are separated into categories.
* Renamed facade SMAC4BO to SMAC4BB (black-box).
* Add thompson sampling as a new acquisition function

## Minor Changes
* Included linkcheck and buildapi to the `make doc` command.
* `quickstart.rst` was converted to `quickstart_example.py` to be processed by sphinx-gallery.
* Examples renamed from `*.py` to `*_example.py`, unless file name was `*_func.py`, in which case it was unchanged.
* Flake8 fixes for spear_qcp as there were a lot of complaints running `pre-commit`.
* Fixes pydoc issues.
* Fixed links in the README.
* Fixed warnings given during the doc build.
* Fixed inconsistent output shape described in `smac.epm.gaussian_process.GaussianProcess.sample_functions`
* Examples are wrapped inside `if __name__ == "__main__"`, fixing problems on mac.


# 0.14.0

## Breaking Changes
* `BOHB4HPO` facade has been renamed to `SMAC4MF` facade (#738)
* Require `scipy` >= 1.7 (#729)
* Require `emcee` >= 3.0.0 (#723)

## Major Changes
* Drop support for Python 3.6 (#726)
* Added Colab to try SMAC in your browser! (#697)

## Minor Changes
* Added gradient boosting example, removed random forest example (#722)
* `lazy_import` dependency dropped (#741)
* Replaced `pyDOE` requirement with `scipy` for LHD design (#735)
* Uses scrambled Sobol Sequence (#733)
* Moved to Github actions (#715)
* Improved testing (#720, #723, #739, #743)
* Added option `save_results_instantly` in scenario object to save results instantly (#728)
* Changed level of intensification messages to debug (#724)

## Bug Fixes
* Github badges updated (#732)
* Fixed memory limit issue for `pynisher` (#717)
* More robust multiprocessing (#709, #712)
* Fixed serialization with runhistory entries (#706)
* Separated evaluation from get next challengers in intensification (#734)
* Doc fixes (#727, #714)


# 0.13.1

## Minor Changes
* Improve error message for first run crashed (#694).
* Experimental: add callback mechanism (#703).

## Bug fixes
* Fix a bug which could make successive halving fail if run in parallel (#695).
* Fix a bug which could cause hyperband to ignore the lowest budget (#701).


# 0.13.0

## Major Changes
* Separated evaluation from get next challengers in intensification (#663)
* Implemented parallel SMAC using dask (#675, #677, #681, #685, #686)
* Drop support for Python 3.5

## Minor Changes
* Update Readme
* Remove runhistory from TAE (#663)
* Store SMAC's internal config id in the configuration object (#679)
* Introduce Status Type STOP (#690)

## Bug Fixes
* Only validate restriction of Sobol Sequence when choosing Sobol Sequence (#664)
* Fix wrong initialization of list in local search (#680)
* Fix setting random seed with a too small range in Latin Hypercube design (#688)


# 0.12.3

## Minor Changes

* Use Scipy's Sobol sequence for the initial design instead of a 3rd-party package (#600)
* Store start and end time of function evaluation (#647)

## Bug Fixes

* Fixes an issue in the Bayesian optimization facade which triggered an exception when tuning categorical 
  hyperparameters (#666)
* Fixes an issue in the Gaussian process MCMC which resulted in reduced execution speed and reduced performance (#666)


# 0.12.2

## Bug Fixes

* Fixes the docstring of SMAC's default acquisition function optimizer (#653)
* Correctly attributes the configurations' origin if using the `FixedSet` acquisition function optimizer (#653)
* Fixes an infinite loop which could occur if using only a single configuration per iteration (#654)
* Fixes a bug in the kernel construction of the `BOFacade` (#655)


# 0.12.1

## Minor Changes

* Upgrade the minimal scikit-learn dependency to 0.22.X.
* Make GP predictions faster (#638)
* Allow passing `tae_runner_kwargs` to `ROAR`.
* Add a new StatusType `DONOTADVANCE` for runs that would not benefit from a higher budgets. Such runs are always used 
  to build a model for SH/HB (#632)
* Add facades/examples for HB/SH (#610)
* Compute acquisition function only if necessary (#627,#629)

## Bug Fixes
* Fixes a bug which caused SH/HB to consider TIMEOUTS on all budgets for model building (#632)
* Fixed a bug in adaptive capping for SH (#619,#622)


# 0.12.0

## Major Changes

* Support for Successive Halving and Hyperband as new instensification/racing strategies.
* Improve the SMAC architecture by moving from an architecture where new candidates are passed to the racing algorithm 
  to an architecture where the racing algorithm requests new candidates, which is necessary to implement the
  [BOHB](http://proceedings.mlr.press/v80/falkner18a.html) algorithm (#551).
* Source code is now PEP8 compliant. PEP8 compliance is checked by travis-ci (#565).
* Source code is now annotated with type annotation and checked with mypy.

## Minor Changes

* New argument to directly control the size of the initial design (#553).
* Acquisition function is fed additional arguments at update time (#557).
* Adds new acquisition function maximizer which goes through a list of pre-specified configurations (#558).
* Document that the dependency pyrfr does not work with SWIG 4.X (#599).
* Improved error message for objects which cannot be serialized to json (#453).
* Dropped the random forest with HPO surrogate which was added in 0.9.
* Dropped the EPILS facade which was added in 0.6.
* Simplified the interface for constructing a runhistory object.
* removed the default rng from the Gaussian process priors (#554).
* Adds the possibility to specify the acquisition function optimizer for the random search (ROAR) facade (#563).
* Bump minimal version of `ConfigSpace` requirement to 0.4.9 (#578).
* Examples are now rendered on the website using sphinx gallery (#567).

## Bug fixes

* Fixes a bug which caused SMAC to fail for Python function if `use_pynisher=False` and an exception was raised
  (#437).
* Fixes a bug in which samples from a Gaussian process were shaped differently based on the number of dimesions of
  the `y`-array used for fitting the GP (#556).
* Fixes a bug with respect saving data as json (#555).
* Better error message for a sobol initial design of size `>40` ( #564).
* Add a missing return statement to `GaussianProcess._train`.


# 0.11.1

## Changes

* Updated the default hyperparameters of the Gaussian process facade to follow recent research (#529)
* Enabled `flake8` code style checks for newly merged code (#525)

# 0.11.0

## Major changes

* Local search now starts from observed configurations with high acquisition function values, low cost and the from 
  unobserved configurations with high acquisition function values found by random search (#509)
* Reduces the number of mandatory requirements (#516)
* Make Gaussian processes more resilient to linalg error by more aggressively adding noise to the diagonal (#511)
* Inactive hyperparameters are now imputed with a value outside of the modeled range (-1) (#508)
* Replace the GP library George by scikit-learn (#505)
* Renames facades to better reflect their use cases (#492), and adds a table to help deciding which facade to use (#495)
* SMAC facades now accept class arguments instead of object arguments (#486)

## Minor changes

* Vectorize local search for improved speed (#500)
* Extend the Sobol and LHD initial design to work for non-continuous hyperparameters as well applying an idea similar
  to inverse transform sampling (#494)
  
## Bug fixes

* Fixes a regression in the validation scripts (#519)
* Fixes a unit test regression with numpy 1.17 (#523)
* Fixes an error message (#510)
* Fixes an error making random search behave identical for all seeds

# 0.10.0

## Major changes

* ADD further acquisition functions: PI and LCB
* SMAC can now be installed without installing all its dependencies
* Simplify setup.py by moving most thing to setup.cfg

## Bug fixes

* RM typing as requirement
* FIX import of authors in setup.py
* MAINT use json-file as standard pcs format for internal logging 

# 0.9

## Major changes
* ADD multiple optional initial designs: LHC, Factorial Design, Sobol
* ADD fmin interface know uses BORF facade (should perform much better on continuous, low-dimensional functions)
* ADD Hydra (see "Hydra: Automatically Configuring Algorithms for Portfolio-Based Selection" by Xu et al)
* MAINT Not every second configuration is randomly drawn, but SMAC samples configurations randomly with a given probability (default: 0.5)
* MAINT parsing of options

## Interface changes
* ADD two new interfaces to optimize low dimensional continuous functions (w/o instances, docs missing)
  * BORF facade: Initial design + Tuned RF
  * BOGP interface: Initial design + GP 
* ADD options to control acquisition function optimization
* ADD option to transform function values (log, inverse w/ and w/o scaling)
* ADD option to set initial design

## Minor changes
* ADD output of estimated cost of final incumbent
* ADD explanation of "deterministic" option in documentation
* ADD save configspace as json
* ADD random forest with automated HPO (not activated by default)
* ADD optional linear cooldown for interleaving random configurations (not active by default)
* MAINT Maximal cutoff time of pynisher set to UINT16
* MAINT make SMAC deterministic if function is deterministic, the budget is limited and the run objective is quality
* MAINT SLS on acquisition function (plateau walks)
* MAINT README
* FIX abort-on-first-run-crash
* FIX pSMAC input directory parsing
* FIX fmin interface with more than 10 parameters
* FIX no output directory if set to '' (empty string)
* FIX use `np.log` instead of `np.log10`
* FIX No longer use law of total variance for uncertainty prediction for RFs as EPM, but only variance over trees (no variance in trees)
* FIX Marginalize over instances inside of each tree of the forest leads to better uncertainty estimates (motivated by the original SMAC implementation)


# 0.8

## Major changes

* Upgrade to ConfigSpace (0.4.X), which is not backwards compatible. On the plus
  side, the ConfigSpace is about 3-10 times faster, depending on the task.
* FIX #240: improved output directory structure. If the user does not specify
  an output directory a SMAC experiment will have the following structure:
  `smac_/run_<run_id>/*.json`. The user can specify a output directory, e.g.
  `./myExperiment` or `./myExperiment/` which results in
  `./myExperiment/run_<run_id>/*.json`.
* Due to changes in AnaConda's compiler setup we drop the unit tests for
  python3.4.

## Interface changes

* Generalize the interface of the acquisition functions to work with
  ConfigSpaces's configuration objects instead of numpy arrays.
* The acquisition function optimizer can now be passed to the SMBO object.
* A custom SMBO class can now be passed to the SMAC builder object.
* `run_id` is no longer an argument to the Scenario object, making the interface
  a bit cleaner.

## Minor changes

* #333 fixes an incompability with `uncorrelated_mo_rf_with_instances`.
* #323 fixes #324 and #319, which both improve the functioning of the built-in
  validation tools.
* #350 fixes random search, which could accidentaly use configurations found my
  a local acquisition function optimizer.
* #336 makes validation more flexible.


# 0.7.2

* Introduce version upper bound on ConfigSpace dependency (<0.4).

# 0.7.1

* FIX #193, restoring the scenario now possible.
* ADD #271 validation.
* FIX #311 abort on first crash.
* FIX #318, ExecuteTARunOld now always returns a StatusType.

# 0.6

## Major changes

* MAINT documentation (nearly every part was improved and extended, 
  including installation, examples, API).
* ADD EPILS as mode (modified version of ParamILS).
* MAINT minimal required versions of configspace, pyrfr, sklearn increased
  (several issues fixed in new configspace version).
* MAINT for quality scenarios, the user can specify the objective 
  value for crashed runs 
  (returned NaN and Inf are replaced by value for crashed runs).

## Minor changes

* FIX issue #220, do not store external data in runhistory.
* MAINT TAEFunc without pynisher possible.
* MAINT intensification: minimal number of required challengers parameterized.
* FIX saving duplicated (capped) runs.
* FIX handling of ordinal parameters.
* MAINT runobj is now mandatory.
* FIX arguments passed to pyrfr.

# 0.5

## Major changes

* MAINT #192: SMAC uses version 0.4 of the random forest library pyrfr. As a
  side-effect, the library [swig](http://www.swig.org/) is necessary to build
  the random forest.
* MAINT: random samples which are interleaved in the list of challengers are now
  obtained from a generator. This reduces the overhead of sampling random
  configurations.
* FIX #117: only round the cutoff when running a python function as the target
  algorithm.
* MAINT #231: Rename the submodule `smac.smbo` to `smac.optimizer`.
* MAINT #213: Use log(EI) as default acquisition function when optimizing
  running time of an algorithm.
* MAINT #223: updated example of optimizing a random forest with SMAC.
* MAINT #221: refactored the EPM module. The PCA on instance features is now
  part of fitting the EPM instead of reading a scenario. Because of this
  restructuring, the PCA can now take instance features which are external
  data into account.

## Minor changes

* SMAC now outputs scenario options if the log level is `DEBUG` (2f0ceee).
* SMAC logs the command line call if invoked from the command line (3accfc2).
* SMAC explicitly checks that it runs in `python>=3.4`.
* MAINT #226: improve efficientcy when loading the runhistory from a json file.
* FIX #217: adds milliseconds to the output directory names to avoid race.
  conditions when starting multiple runs on a cluster.
* MAINT #209: adds the seed or a pseudo-seed to the output directory name for
  better identifiability of the output directories.
* FIX #216: replace broken call to in EIPS acqusition function.
* MAINT: use codecov.io instead of coveralls.io.
* MAINT: increase minimal required version of the ConfigSpace package to 0.3.2.

# 0.4

* ADD #204: SMAC now always saves runhistory files as `runhistory.json`.
* MAINT #205: the SMAC repository now uses codecov.io instead of coveralls.io.
* ADD #83: support of ACLIB 2.0 parameter configuration space file.
* FIX #206: instances are now explicitly cast to `str`. In case no instance is
  given, a single `None` is used, which is not cast to `str`.
* ADD #200: new convenience function to retrieve an `X`, `y` representation
  of the data to feed it to a new fANOVA implementation.
* MAINT #198: improved pSMAC interface.
* FIX #201: improved handling of boolean arguments to SMAC.
* FIX #194: fixes adaptive capping with re-occurring configurations.
* ADD #190: new argument `intensification_percentage`.
* ADD #187: better dependency injection into main SMAC class to avoid
  ill-configured SMAC objects.
* ADD #161: log scenario object as a file.
* ADD #186: show the difference between old and new incumbent in case of an
  incumbent change.
* MAINT #159: consistent naming of loggers.
* ADD #128: new helper method to get the target algorithm evaluator.
* FIX #165: default value for par = 1.
* MAINT #153: entries in the trajectory logger are now named tuples.
* FIX #155: better handling of SMAC shutdown and crashes if the first
  configuration crashes.

# 0.3

* Major speed improvements when sampling new configurations:
    * Improved conditional hyperparameter imputation (PR #176).
    * Faster generation of the one exchange neighborhood (PR #174).
* FIX #171 potential bug with pSMAC.
* FIX #175 backwards compability for reading runhistory files.

# 0.2.4

* CI only check code quality for python3.
* Perform local search on configurations from previous runs as proposed in the
  original paper from 2011 instead of random configurations as implemented
  before.
* CI run travis-ci unit tests with python3.6.
* FIX #167, remove an endless loop which occured when using pSMAC.

# 0.2.3

* MAINT refactor Intensifcation and adding unit tests.
* CHANGE StatusType to Enum.
* RM parameter importance package.
* FIX ROAR facade bug for cli.
* ADD easy access of runhistory within Python.
* FIX imputation of censored data.
* FIX conversion of runhistory to EPM training data (in particular running
  time data).
* FIX initial run only added once in runhistory.
* MV version number to a separate file.
* MAINT more efficient computations in run_history (assumes average as
  aggregation function across instances).

# 0.2.2

* FIX 124: SMAC could crash if the number of instances was less than seven.
* FIX 126: Memory limit was not correctly passed to the target algorithm
  evaluator.
* Local search is now started from the configurations with highest EI, drawn by
  random sampling.
* Reduce the number of trees to 10 to allow faster predictions (as in SMAC2).
* Do an adaptive number of stochastic local search iterations instead of a fixd
  number (a5914a1d97eed2267ae82f22bd53246c92fe1e2c).
* FIX a bug which didn't make SMAC run at least two configurations per call to
  intensify.
* ADD more efficient data structure to update the cost of a configuration.
* FIX do only count a challenger as a run if it actually was run
  (and not only considered)(a993c29abdec98c114fc7d456ded1425a6902ce3).

# 0.2.1

* CI: travis-ci continuous integration on OSX.
* ADD: initial design for mulitple configurations, initial design for a 
  random configuration.
* MAINT: use sklearn PCA if more than 7 instance features are available (as 
  in SMAC 1 and 2).
* MAINT: use same minimum step size for the stochastic local search as in
  SMAC2.
* MAINT: use same number of imputation iterations as in SMAC2.
* FIX 98: automatically seed the configuration space object based on the SMAC
  seed.

# 0.2

* ADD 55: Separate modules for the initial design and a more flexible 
  constructor for the SMAC class.
* ADD 41: Add ROAR (random online adaptive racing) class.
* ADD 82: Add fmin_smac, a scipy.optimize.fmin_l_bfgs_b-like interface to the
  SMAC algorithm.
* NEW documentation at https://automl.github.io/SMAC3/stable and 
  https://automl.github.io/SMAC3/dev.
* FIX 62: intensification previously used a random seed from np.random 
  instead of from SMAC's own random number generator.
* FIX 42: class RunHistory can now be pickled.
* FIX 48: stats and runhistory objects are now injected into the target 
  algorithm execution classes.
* FIX 72: it is now mandatory to either specify a configuration space or to 
  pass the path to a PCS file.
* FIX 49: allow passing a callable directly to SMAC. SMAC will wrap the 
  callable with the appropriate target algorithm runner.

# 0.1.3

* FIX 63 using memory limit for function target algorithms (broken since 0.1.1).

# 0.1.2

* FIX 58 output of the final statistics.
* FIX 56 using the command line target algorithms (broken since 0.1.1).
* FIX 50 as variance prediction, we use the average predicted variance across
  the instances.

# 0.1.1

* NEW leading ones examples.
* NEW raise exception if unknown parameters are given in the scenario file.
* FIX 17/26/35/37/38/39/40/46.
* CHANGE requirement of ConfigSpace package to 0.2.1.
* CHANGE cutoff default is now None instead of 99999999999.


# 0.1.0

* Moved to github instead of bitbucket.
* ADD further unit tests.
* CHANGE Stats object instead of static class.
* CHANGE requirement of ConfigSpace package to 0.2.0.
* FIX intensify runs at least two challengers.
* FIX intensify skips incumbent as challenger.
* FIX Function TAE runner passes random seed to target function.
* FIX parsing of emtpy lines in scenario file.

# 0.0.1

* initial release.<|MERGE_RESOLUTION|>--- conflicted
+++ resolved
@@ -1,12 +1,9 @@
 # 2.0.2
 
 ## Improvements
-<<<<<<< HEAD
+- Add an error when we get an empty dict data_to_scatter so that we can avoid an internal error caused in Dask precautiously
 - Add experimental instruction for installing SMAC in Windows via a WSL.
 - More detailed documentation regarding continuing runs.
-=======
-- Add an error when we get an empty dict data_to_scatter so that we can avoid an internal error caused in Dask precautiously
->>>>>>> 787f5d64
 
 ## Bugfixes
 - Fix bug in the incumbent selection in the case that multi-fidelity is combined with multi-objective (#1019).
